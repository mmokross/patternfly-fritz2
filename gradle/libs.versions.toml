--- conflicted
+++ resolved
@@ -1,13 +1,8 @@
 [versions]
 detekt = "1.22.0"
 dokka = "1.6.21"
-<<<<<<< HEAD
-fritz2 = "0.14.2"
+fritz2 = "0.14.4"
 kotest = "5.5.5"
-=======
-fritz2 = "0.14.4"
-kotest = "5.2.3"
->>>>>>> 18b61a6f
 kotlin = "1.6.21"
 ktlint = "11.3.1"
 nexusPublish = "1.1.0"
